bundle: kubernetes
applications:
  nrf:
    charm: ./oai-nrf-operator/nrf.charm
    scale: 1
    trust: true
    options:
      start-tcpdump: true
    resources:
      oai-nrf-image: rdefosseoai/oai-nrf:v1.1.0
      tcpdump-image: corfr/tcpdump:latest
  amf:
    charm: ./oai-amf-operator/amf.charm
    trust: true
    options:
      start-tcpdump: true
    resources:
      oai-amf-image: rdefosseoai/oai-amf:v1.1.0
      tcpdump-image: corfr/tcpdump:latest
    scale: 1
  smf:
    charm: ./oai-smf-operator/smf.charm
    scale: 1
    trust: true
    options:
      start-tcpdump: true
    resources:
      oai-smf-image: rdefosseoai/oai-smf:develop
      tcpdump-image: corfr/tcpdump:latest
  spgwu-tiny:
    charm: ./oai-spgwu-tiny-operator/spgwu-tiny.charm
    scale: 1
    trust: true
    options:
      start-tcpdump: true
    resources:
      oai-spgwu-tiny-image: rdefosseoai/oai-spgwu-tiny:v1.1.2
      tcpdump-image: corfr/tcpdump:latest
  db:
    charm: ./oai-db-operator/db.charm
    scale: 1
    resources:
      oai-db-image: mysql:5.5
<<<<<<< HEAD
=======
  gnb:
    charm: ./oai-gnb-operator/gnb.charm
    scale: 1
    trust: true
    resources:
      oai-gnb-image: rdefosseoai/oai-gnb:develop
      tcpdump-image: corfr/tcpdump:latest
  nr-ue:
    charm: ./oai-nr-ue-operator/nr-ue.charm
    scale: 1
    trust: true
    resources:
      oai-nr-ue-image: rdefosseoai/oai-nr-ue:develop
      tcpdump-image: corfr/tcpdump:latest
>>>>>>> b37e30aa
relations:
  - - db:db
    - amf:db
  - - nrf:nrf
    - amf:nrf
  - - nrf:nrf
    - smf:nrf
  - - smf:amf
    - amf:amf
  - - nrf:nrf
    - spgwu-tiny:nrf
  - - spgwu-tiny:smf
    - smf:smf
  - - gnb:amf
    - amf:amf
  - - nr-ue:gnb
    - gnb:gnb
  - - spgwu-tiny:spgwu
    - gnb:spgwu<|MERGE_RESOLUTION|>--- conflicted
+++ resolved
@@ -41,8 +41,6 @@
     scale: 1
     resources:
       oai-db-image: mysql:5.5
-<<<<<<< HEAD
-=======
   gnb:
     charm: ./oai-gnb-operator/gnb.charm
     scale: 1
@@ -57,7 +55,6 @@
     resources:
       oai-nr-ue-image: rdefosseoai/oai-nr-ue:develop
       tcpdump-image: corfr/tcpdump:latest
->>>>>>> b37e30aa
 relations:
   - - db:db
     - amf:db
